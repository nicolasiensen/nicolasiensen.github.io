---
layout: null
---

@import url("pygment_highlights.css");

/* --- General --- */

body {
  font-family: 'Lora', 'Times New Roman', serif;
  font-size: 18px;
  color: #404040;
  position: relative;
  background-color: {{ site.page-col }};
  {% if site.page-img %}
  background-image: url({{ site.page-img | relative_url }});
  background-attachment: fixed;
  {% endif %}
}
p {
  line-height: 1.5;
  margin: 30px 0;
}
h1,h2,h3,h4,h5,h6 {
  font-family: 'Open Sans', 'Helvetica Neue', Helvetica, Arial, sans-serif;
  font-weight: 800;
}
a {
  color: {{ site.link-col }};
}
a:hover,
a:focus {
  color: {{ site.hover-col }};
}
blockquote {
  color: #808080;
  font-style: italic;
}
blockquote p:first-child {
  margin-top: 0;
}
hr.small {
  max-width: 100px;
  margin: 15px auto;
  border-width: 4px;
  border-color: inherit;
  border-radius: 3px;
}

.main-content {
  padding-top: 80px;
}
@media only screen and (min-width: 768px) {
  .main-content {
    padding-top: 130px;
  }
}

.main-explain-area {
  font-family: 'Open Sans', 'Helvetica Neue', Helvetica, Arial, sans-serif;
  padding: 15px inherit;
}

.hideme {
  display: none;
}

::-moz-selection {
  color: white;
  text-shadow: none;
  background-color: {{ site.hover-col }};
}
::selection {
  color: white;
  text-shadow: none;
  background-color: {{ site.hover-col }};
}
img::selection {
  color: white;
  background: transparent;
}
img::-moz-selection {
  color: white;
  background: transparent;
}

img {
  max-width: 100%;
}

.disqus-comments {
  margin-top: 30px;
}

@media only screen and (min-width: 768px) {
  .disqus-comments {
    margin-top: 40px;
  }
}

.linked-section {
  padding-top: 60px;
  margin-top: -25px;
}

/* --- Navbar --- */

.navbar-custom {
  background-color: {{ site.navbar-col }};
  border-bottom: 1px solid #EAEAEA;
  font-family: 'Open Sans', 'Helvetica Neue', Helvetica, Arial, sans-serif;
  {% if site.navbar-img %}
  background-image: url({{ site.navbar-img | relative_url }});
  background-attachment: fixed;
  {% endif %}
}

.navbar-custom .nav li a {
  text-transform: uppercase;
  font-size: 12px;
  letter-spacing: 1px;
}

.navbar-custom .navbar-brand,
.navbar-custom .nav li a {
  font-weight: 800;
  color: {{ site.navbar-text-col }};
}

.navbar-custom .navbar-brand:hover,
.navbar-custom .navbar-brand:focus ,
.navbar-custom .nav li a:hover,
.navbar-custom .nav li a:focus {
  color: {{ site.hover-col }};
}

.navbar-custom .navbar-brand-logo {
  padding-top: 0;
  -webkit-transition: padding .5s ease-in-out;
  -moz-transition: padding .5s ease-in-out;
  transition: padding .5s ease-in-out;
}
.navbar-custom .navbar-brand-logo img {
  height: 50px;
  -webkit-transition: height .5s ease-in-out;
  -moz-transition: height .5s ease-in-out;
  transition: height .5s ease-in-out;
}
.navbar-custom.top-nav-short .navbar-brand-logo {
  padding-top: 5px;
}
.navbar-custom.top-nav-short .navbar-brand-logo img {
  height: 40px;
}

@media only screen and (min-width: 768px) {
  .navbar-custom {
    padding: 20px 0;
    -webkit-transition: background .5s ease-in-out,padding .5s ease-in-out;
    -moz-transition: background .5s ease-in-out,padding .5s ease-in-out;
    transition: background .5s ease-in-out,padding .5s ease-in-out;
  }

  .navbar-custom.top-nav-short {
    padding: 0;
  }
}

.navbar-custom .avatar-container {
  position: absolute;
  left: 50%;
  width: 50px;
  margin-top: -25px;
}
.navbar-custom .avatar-container .avatar-img-border {
  width: 100%;
  border-radius: 50%;
  margin-left: -50%;
  display: inline-block;
  box-shadow: 0 0 8px rgba(0, 0, 0, .8);
  -webkit-box-shadow: 0 0 5px rgba(0, 0, 0, .8);
  -moz-box-shadow: 0 0 8px rgba(0, 0, 0, .8);
}
.navbar-custom .avatar-container .avatar-img {
  width: 100%;
  border-radius: 50%;
  display: block;
}

.navbar-custom.top-nav-expanded .avatar-container {
  display: none;
}

@media only screen and (min-width: 768px) {
  .navbar-custom .avatar-container {
    width: 100px;
    margin-top: -50px;
  }

  .navbar-custom .avatar-container .avatar-img-border {
    width: 100%;
    box-shadow: 1px 1px 2px rgba(0, 0, 0, .8);
    -webkit-box-shadow: 1px 1px 2px rgba(0, 0, 0, .8);
    -moz-box-shadow: 1px 1px 2px rgba(0, 0, 0, .8);
  }

  .navbar-custom .avatar-container .avatar-img {
    width: 100%;
  }
}

/* Multi-level navigation links */
.navbar-custom .nav .navlinks-container {
  position: relative;
}
.navbar-custom .nav .navlinks-parent:after {
  content: " \25BC";
}
.navbar-custom .nav .navlinks-children {
  width: 100%;
  display: none;
  word-break: break-word;
}
.navbar-custom .nav .navlinks-container .navlinks-children a {
  display: block;
  padding: 10px;
  padding-left: 30px;
  background-color: {{ site.navbar-children-col }};
  text-decoration: none !important;
  border-width: 0 1px 1px 1px;
  font-weight: normal;
}
@media only screen and (max-width: 767px) {
  .navbar-custom .nav .navlinks-container.show-children {
    background: rgba(0, 0, 0, 0.2);
  }
  .navbar-custom .nav .navlinks-container.show-children .navlinks-children {
    display: block;
  }
}
@media only screen and (min-width: 768px) {
  .navbar-custom .nav .navlinks-container {
    text-align: center;
  }
  .navbar-custom .nav .navlinks-container:hover {
    background: rgba(0, 0, 0, 0.1);
  }
  .navbar-custom .nav .navlinks-container:hover .navlinks-children {
    display: block;
  }
  .navbar-custom .nav .navlinks-children {
    position: absolute;
  }
  .navbar-custom .nav .navlinks-container .navlinks-children a {
    padding-left: 10px;
    border: 1px solid #eaeaea;
    border-width: 0 1px 1px;
  }
}

/* --- Footer --- */

footer {
  padding: 30px 0;
  border-top: 1px #EAEAEA solid;
  margin-top: 50px;
  font-size: 14px;
  background-color: {{ site.footer-col }};
  {% if site.footer-img %}
  background-image: url({{ site.footer-img | relative_url }});
  background-attachment: fixed;
  {% endif %}
}

footer p.text-muted {
  color: {{ site.footer-text-col }};
}

footer a {
  color: {{site.footer-link-col}};
}

footer .list-inline {
  margin: 0;
  padding: 0;
}
footer .copyright {
  font-family: 'Open Sans', 'Helvetica Neue', Helvetica, Arial, sans-serif;
  text-align: center;
  margin-bottom: 0;
}
footer .theme-by {
  text-align: center;
  margin: 10px 0 0;
}

@media only screen and (min-width: 768px) {
  footer {
    padding: 50px 0;
  }
  footer .footer-links {
    font-size: 18px;
  }
  footer .copyright {
    font-size: 16px;
  }
}

/* --- Post preview --- */

.post-preview {
  padding: 20px 0;
  border-bottom: 1px solid #eee;
}

@media only screen and (min-width: 768px) {
  .post-preview {
    padding: 35px 0;
  }
}

.post-preview:last-child {
  border-bottom: 0;
}

.post-preview a {
  text-decoration: none;
  color: #404040;
}

.post-preview a:focus,
.post-preview a:hover {
  text-decoration: none;
  color: {{ site.hover-col }};
}

.post-preview .post-title {
  font-size: 30px;
  margin-top: 0;
}
.post-preview .post-subtitle {
  margin: 0;
  font-weight: 300;
  margin-bottom: 10px;
}
.post-preview .post-meta,
.post-heading .post-meta {
  color: #808080;
  font-size: 18px;
  font-style: italic;
  margin: 0 0 10px;
}
.post-preview .post-entry {
  font-family: 'Open Sans', 'Helvetica Neue', Helvetica, Arial, sans-serif;
}
.post-entry-container {
  display: inline-block;
  width: 100%;
}
.post-entry {
  width: 100%;
}
.post-image {
  float: right;
  height: 192px;
  width: 192px;
  margin-top: -35px;
  filter: grayscale(90%);
}
.post-image:hover {
  filter: grayscale(0%);
}
.post-image img {
  border-radius: 100px;
  height: 192px;
  width: 192px;
}
.post-preview .post-read-more {
  font-weight: 800;
}

@media only screen and (min-width: 768px) {
  .post-preview .post-title {
    font-size: 36px;
  }
}

/* --- Tags --- */

.blog-tags {
  font-family: 'Open Sans', 'Helvetica Neue', Helvetica, Arial, sans-serif;
  color: #999;
  font-size: 15px;
  margin-bottom: 30px;
}

.blog-tags a {
  color: {{ site.link-col }};
  text-decoration: none;
  padding: 0px 5px;
}

.blog-tags a:hover {
  border-radius: 2px;
  color: {{ site.hover-col }};
  background-color: #EEE;
}

.post-preview .blog-tags {
  margin-top: 5px;
  margin-bottom: 0;
}

@media only screen and (min-width: 768px) {
  .post-preview .blog-tags {
    margin-top: 10px;
  }
}

@media only screen and (max-width: 500px) {
  .post-image, .post-image img {
    height: 100px;
    width: 100px;
  }

  .post-image {
    width: 100%;
    text-align: center;
    margin-top: 0;
    float: left;
  }
}
/* --- Post and page headers --- */

.intro-header {
  margin: 80px 0 20px;
  position: relative;
}
.intro-header.big-img {
  background: no-repeat center center;
  -webkit-background-size: cover;
  -moz-background-size: cover;
  background-size: cover;
  -o-background-size: cover;
  margin-top: 51px; /* The small navbar is 50px tall + 1px border */
  margin-bottom: 35px;
}
.intro-header.big-img .big-img-transition {
  position: absolute;
  width: 100%;
  height: 100%;
  opacity: 0;
  background: no-repeat center center;
  -webkit-background-size: cover;
  -moz-background-size: cover;
  background-size: cover;
  -o-background-size: cover;
  -webkit-transition: opacity 1s linear;
  -moz-transition: opacity 1s linear;
  transition: opacity 1s linear;
}
.intro-header .page-heading {
  text-align: center;
}
.intro-header.big-img .page-heading,
.intro-header.big-img .post-heading {
  padding: 100px 0;
  color: #FFF;
  text-shadow: 1px 1px 3px #000;
}
.intro-header .page-heading h1 {
  margin-top: 0;
  font-size: 50px;
}
.intro-header .post-heading h1 {
  margin-top: 0;
  font-size: 35px;
}
.intro-header .page-heading .page-subheading,
.intro-header .post-heading .post-subheading {
  font-size: 27px;
  line-height: 1.1;
  display: block;
  font-family: 'Open Sans', 'Helvetica Neue', Helvetica, Arial, sans-serif;
  font-weight: 300;
  margin: 10px 0 0;
}
.intro-header .post-heading .post-subheading {
  margin-bottom: 20px;
}
.intro-header.big-img .page-heading .page-subheading,
.intro-header.big-img .post-heading .post-subheading {
  font-weight: 400;
}
.intro-header.big-img .page-heading hr {
  box-shadow: 1px 1px 3px #000;
  -webkit-box-shadow: 1px 1px 3px #000;
  -moz-box-shadow: 1px 1px 3px #000;
}
.intro-header.big-img .post-heading .post-meta {
  color: #EEE;
}
.intro-header.big-img .img-desc {
  background: rgba(30, 30, 30, 0.6);
  position: absolute;
  padding: 5px 10px;
  font-size: 11px;
  color: #EEE;
  font-family: 'Open Sans', 'Helvetica Neue', Helvetica, Arial, sans-serif;
  right: 0;
  bottom: 0;
  display: none;
}
@media only screen and (min-width: 768px) {
  .intro-header {
    margin-top: 130px;
  }
  .intro-header.big-img {
    margin-top: 91px; /* Full navbar is small navbar + 20px padding on each side when expanded */
  }
  .intro-header.big-img .page-heading,
  .intro-header.big-img .post-heading {
    padding: 150px 0;
  }
  .intro-header .page-heading h1 {
    font-size: 80px;
  }
  .intro-header .post-heading h1 {
    font-size: 50px;
  }
  .intro-header.big-img .img-desc {
    font-size: 14px;
  }
}

.header-section.has-img .no-img {
  margin-top: 0;
  background-color: #FCFCFC;
  margin: 0 0 40px;
  padding: 20px 0;
  box-shadow: 0 0 5px #AAA;
}
/* Many phones are 320 or 360px, so make sure images are a proper aspect ratio in those cases */
.header-section.has-img .intro-header.no-img {
  display: none;
}
@media only screen and (max-width: 365px) {
  .header-section.has-img .intro-header.no-img {
    display: block;
  }
  .intro-header.big-img {
    width: 100%;
    height: 220px;
  }
  .intro-header.big-img .page-heading,
  .intro-header.big-img .post-heading {
    display: none;
  }
  .header-section.has-img .big-img {
    margin-bottom: 0;
  }
}
@media only screen and (max-width: 325px) {
  .intro-header.big-img {
    height: 200px;
  }
}

.caption {
  text-align: center;
  font-size: 14px;
  padding: 10px;
  font-style: italic;
  margin: 0;
  display: block;
  border-bottom-right-radius: 5px;
  border-bottom-left-radius: 5px;
}

#header-gh-btns {
  margin-bottom: 15px;
}
@media only screen and (max-width: 500px) {
  #header-gh-btns > iframe {
    display: block;
    margin-bottom: 5px;
  }
}

/* --- Pager --- */

.pager li a {
  font-family: 'Open Sans', 'Helvetica Neue', Helvetica, Arial, sans-serif;
  text-transform: uppercase;
  font-size: 14px;
  font-weight: 800;
  letter-spacing: 1px;
  padding: 10px 5px;
  background-color: #FFF;
  border-radius: 0;
  color: #404040;
}
@media only screen and (min-width: 768px) {
  .pager li a {
    padding: 15px 25px;
  }
}
.pager li a:hover,
.pager li a:focus {
  color: #FFF;
  border: 1px solid {{ site.hover-col }};
  background-color: {{ site.hover-col }};
}

.pager {
  margin: 10px 0 0;
}

.pager.blog-pager {
  margin-top: 0;
}

@media only screen and (min-width: 768px) {
  .pager.blog-pager {
    margin-top: 10px;
  }
}

/* --- Tables --- */

table {
  padding: 0;
}
table tr {
  border-top: 1px solid #cccccc;
  background-color: #ffffff;
  margin: 0;
  padding: 0;
}
table tr:nth-child(2n) {
  background-color: #f8f8f8;
}
table tr th {
  font-weight: bold;
  border: 1px solid #cccccc;
  text-align: left;
  margin: 0;
  padding: 6px 13px;
}
table tr td {
  border: 1px solid #cccccc;
  text-align: left;
  margin: 0;
  padding: 6px 13px;
}
table tr th :first-child,
table tr td :first-child {
  margin-top: 0;
}
table tr th :last-child,
table tr td :last-child {
  margin-bottom: 0;
}

/* --- Code blocks --- */

pre {
  font-size: 16px;
  line-height: 1.5em;
}
.highlight pre {
  border: none;
  background: none;
  margin: 0;
<<<<<<< HEAD
}
.highlight > pre {
  background-image: linear-gradient(
    rgba(0,0,0,0.06), rgba(0,0,0,0.06) 1.5em, rgba(0,0,0,0.03) 1.5em, rgba(0,0,0,0.03) 3em);
  background-size: auto 3em;
  background-position-y: 10px;
  border: 1px solid rgba(0,0,0,0.1);
  border-left: 7px solid #444;
}
.highlight > pre:not([class~="highlight"]) { /* code block with line number */
=======
}
.highlight > pre {
  background-image: linear-gradient(
    rgba(0,0,0,0.06), rgba(0,0,0,0.06) 1.5em, rgba(0,0,0,0.03) 1.5em, rgba(0,0,0,0.03) 3em);
  background-size: auto 3em;
  background-position-y: 10px;
  border: 1px solid rgba(0,0,0,0.1);
  border-left: 7px solid #444;
}
.highlight > pre:not([class~="highlight"]) { /* code block with line number */
  padding: 0;
}
.highlight table, .highlight tr, .highlight td { /* to be removed after fixing table styles */
  border: none;
  background: none;
>>>>>>> f40baa5a
  padding: 0;
  margin: 0;
}
<<<<<<< HEAD
.highlight table, .highlight tr, .highlight td { /* to be removed after fixing table styles */
  border: none;
  background: none;
  padding: 0;
  margin: 0;
}
=======
>>>>>>> f40baa5a
.highlight pre.lineno {
  color: rgba(0,0,0,0.3);
  border-radius: 0;
  border-right: 2px solid #444;
}

/* Make line numbers unselectable: excludes line numbers from copy-paste user ops */
.lineno {
  -webkit-user-select: none;
     -moz-user-select: none;
      -ms-user-select: none;
          user-select: none;
}
.lineno::selection, .lineno::-moz-selection {
  background: none;
}

/* --- Social media sharing section --- */

#social-share-section {
  margin-bottom: 30px;
}

/* --- Notification boxes --- */
.box-note, .box-warning, .box-error, .box-success {
  padding: 15px 15px 15px 10px;
  margin: 20px 20px 20px 5px;
  border: 1px solid #eee;
  border-left-width: 5px;
  border-radius: 5px 3px 3px 5px;
}

.box-note {
  background-color: #eee;
  border-left-color: #2980b9;
}

.box-warning {
  background-color: #fdf5d4;
  border-left-color: #f1c40f;
}

.box-error {
  background-color: #f4dddb;
  border-left-color: #c0392b;
}

.box-success {
  background-color: #98FB98;
  border-left-color: #3CB371;
}

/* Fix table border github gist snippets */

.gist, .gist-file table tr {
  border: unset;
}

.gist, .gist-file table tr td {
  border: unset;
}

/* Fix .navbar-toggle */

.navbar-default button.navbar-toggle:focus,
.navbar-default button.navbar-toggle:hover {
  background-color: initial;
}

.navbar-default button.navbar-toggle[aria-expanded="true"] {
  background-color: rgba(0, 0, 0, 0.2);
}

/* Tags page */

.tag-btn {
  margin: 5px;
}

#full-tags-list {
  font-family: 'Open Sans', 'Helvetica Neue', Helvetica, Arial, sans-serif;
}

#full-tags-list .tag-entry {
  margin: 0 0 15px 25px;
}

#full-tags-list .tag-entry a {
  font-size: 20px;
}

#full-tags-list .tag-entry .entry-date {
  color: #808080;
  font-style: italic;
  font-size: 16px;
}<|MERGE_RESOLUTION|>--- conflicted
+++ resolved
@@ -672,7 +672,6 @@
   border: none;
   background: none;
   margin: 0;
-<<<<<<< HEAD
 }
 .highlight > pre {
   background-image: linear-gradient(
@@ -683,35 +682,14 @@
   border-left: 7px solid #444;
 }
 .highlight > pre:not([class~="highlight"]) { /* code block with line number */
-=======
-}
-.highlight > pre {
-  background-image: linear-gradient(
-    rgba(0,0,0,0.06), rgba(0,0,0,0.06) 1.5em, rgba(0,0,0,0.03) 1.5em, rgba(0,0,0,0.03) 3em);
-  background-size: auto 3em;
-  background-position-y: 10px;
-  border: 1px solid rgba(0,0,0,0.1);
-  border-left: 7px solid #444;
-}
-.highlight > pre:not([class~="highlight"]) { /* code block with line number */
   padding: 0;
 }
-.highlight table, .highlight tr, .highlight td { /* to be removed after fixing table styles */
-  border: none;
-  background: none;
->>>>>>> f40baa5a
-  padding: 0;
-  margin: 0;
-}
-<<<<<<< HEAD
 .highlight table, .highlight tr, .highlight td { /* to be removed after fixing table styles */
   border: none;
   background: none;
   padding: 0;
   margin: 0;
 }
-=======
->>>>>>> f40baa5a
 .highlight pre.lineno {
   color: rgba(0,0,0,0.3);
   border-radius: 0;
