---
layout: null
---

(function ($) {
  var $comments = $('.js-comments');

  $('#new_comment').submit(function () {
    var form = this;

    $(form).addClass('disabled');

    {% assign sm = site.staticman -%}
    var endpoint = '{{ sm.endpoint }}';
    var repository = '{{ sm.repository }}';
    var branch = '{{ sm.branch }}';
    let url = endpoint + repository + '/' + branch + '/comments';
    let data = $(this).serialize();

<<<<<<< HEAD
    fetch(url, {
      method: "POST",
      body: data,
      headers: {
        "Content-Type": "application/x-www-form-urlencoded"
      }
    }).then(function(res) {
      if (res.ok) {
        formSubmitted();
      } else {
        formError();
      }
    }).catch(function(error) {
      formError();
      console.log(error);
    });
=======
    var xhr = new XMLHttpRequest();
    xhr.open("POST", url);
    xhr.onreadystatechange = function () {
      if(xhr.readyState === XMLHttpRequest.DONE) {
        var status = xhr.status;
        if (status >= 200 && status < 400) {
          formSubmitted();
        } else {
          formError();
        }
      }
    };

    function formSubmitted() {
      $('#comment-form-submit').addClass('d-none');
      $('#comment-form-submitted').removeClass('d-none');
      $('.page__comments-form .js-notice').removeClass('alert-danger');
      $('.page__comments-form .js-notice').addClass('alert-success');
      showAlert('success');
    }

    function formError() {
      $('#comment-form-submitted').addClass('d-none');
      $('#comment-form-submit').removeClass('d-none');
      $('.page__comments-form .js-notice').removeClass('alert-success');
      $('.page__comments-form .js-notice').addClass('alert-danger');
      showAlert('failure');
      $(form).removeClass('disabled');
    }

    xhr.send(data);
>>>>>>> 12dfeded

    function formSubmitted() {
      $('#comment-form-submit').addClass('d-none');
      $('#comment-form-submitted').removeClass('d-none');
      $('.page__comments-form .js-notice').removeClass('alert-danger');
      $('.page__comments-form .js-notice').addClass('alert-success');
      showAlert('success');
    }

    function formError() {
      $('#comment-form-submitted').addClass('d-none');
      $('#comment-form-submit').removeClass('d-none');
      $('.page__comments-form .js-notice').removeClass('alert-success');
      $('.page__comments-form .js-notice').addClass('alert-danger');
      showAlert('failure');
      $(form).removeClass('disabled');
    }

    return false;
  });

  function showAlert(message) {
    $('.page__comments-form .js-notice').removeClass('d-none');
    if (message == 'success') {
      $('.page__comments-form .js-notice-text-success').removeClass('d-none');
      $('.page__comments-form .js-notice-text-failure').addClass('d-none');
    } else {
      $('.page__comments-form .js-notice-text-success').addClass('d-none');
      $('.page__comments-form .js-notice-text-failure').removeClass('d-none');
    }
  }
})(jQuery);<|MERGE_RESOLUTION|>--- conflicted
+++ resolved
@@ -17,24 +17,6 @@
     let url = endpoint + repository + '/' + branch + '/comments';
     let data = $(this).serialize();
 
-<<<<<<< HEAD
-    fetch(url, {
-      method: "POST",
-      body: data,
-      headers: {
-        "Content-Type": "application/x-www-form-urlencoded"
-      }
-    }).then(function(res) {
-      if (res.ok) {
-        formSubmitted();
-      } else {
-        formError();
-      }
-    }).catch(function(error) {
-      formError();
-      console.log(error);
-    });
-=======
     var xhr = new XMLHttpRequest();
     xhr.open("POST", url);
     xhr.onreadystatechange = function () {
@@ -66,24 +48,6 @@
     }
 
     xhr.send(data);
->>>>>>> 12dfeded
-
-    function formSubmitted() {
-      $('#comment-form-submit').addClass('d-none');
-      $('#comment-form-submitted').removeClass('d-none');
-      $('.page__comments-form .js-notice').removeClass('alert-danger');
-      $('.page__comments-form .js-notice').addClass('alert-success');
-      showAlert('success');
-    }
-
-    function formError() {
-      $('#comment-form-submitted').addClass('d-none');
-      $('#comment-form-submit').removeClass('d-none');
-      $('.page__comments-form .js-notice').removeClass('alert-success');
-      $('.page__comments-form .js-notice').addClass('alert-danger');
-      showAlert('failure');
-      $(form).removeClass('disabled');
-    }
 
     return false;
   });
