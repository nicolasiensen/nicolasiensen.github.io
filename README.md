--- conflicted
+++ resolved
@@ -104,11 +104,7 @@
 
 ### Allowing users to leave comments
 
-<<<<<<< HEAD
-If you want to enable comments on your site, Beautiful Jekyll supports either the [Disqus](https://disqus.com/) comments plugin, [Facebook](https://developers.facebook.com/docs/plugins/comments) comments, [Staticman](https://staticman.net) or [just-comments](https://just-comments.com). If any of these are set in the configuration file, then all blog posts will have comments turned on by default. To turn off comments on a particular blog post, add `comments: false` to the YAML front matter. If you want to add comments on the bottom of a non-blog page, add `comments: true` to the YAML front matter.
-=======
 If you want to enable comments on your site, Beautiful Jekyll supports either the [Disqus](https://disqus.com/) comments plugin, [Facebook](https://developers.facebook.com/docs/plugins/comments) comments, [Staticman](https://staticman.net) or [JustComments](https://just-comments.com). If any of these are set in the configuration file, then all blog posts will have comments turned on by default. To turn off comments on a particular blog post, add `comments: false` to the YAML front matter. If you want to add comments on the bottom of a non-blog page, add `comments: true` to the YAML front matter.
->>>>>>> 58e8f7db
 
 #### Disqus comments
 
@@ -122,15 +118,9 @@
 
 To use Staticman, you first need to invite `staticmanlab` as a collaborator to your repository (by going to your repository **Settings** page, navigate to the **Collaborators** tab, and add the username `staticmanlab`), and then accept the invitation by going to `https://staticman3.herokuapp.com/v3/connect/github/<username>/<repo-name>`. Lastly, fill in your `repository` and `branch` in the Staticman section of `_config.yml`.
 
-<<<<<<< HEAD
-#### Just-Comments comments
-
-To use Just-comments you first need to have an account. After you just need to copy the API key to the just-comments property in `_config.yml` file.
-=======
 #### JustComments
 
 To use JustComments you first need to have an account. After you just need to copy the API key to the `just-comments` property in `_config.yml` file.
->>>>>>> 58e8f7db
 
 ### Adding Google Analytics to track page views
 
