--- conflicted
+++ resolved
@@ -171,21 +171,6 @@
 #  theme: github-light # Utterances theme
 #  label: blog-comments # Label that will be assigned to GitHub Issues created by Utterances
 
-<<<<<<< HEAD
-# To use Staticman comments, first invite `staticmanlab` as a collaborator to your repository and
-# accept the invitation by going to `https://staticman3.herokuapp.com/v3/connect/github/<username>/<repo-name>`.
-# Then uncomment the following section and fill in "repository" and "branch".
-# If you want to use reCaptcha for staticman (optional for spam protection), then fill
-# in the "siteKey" and "secret" parameters below and also in `staticman.yml`.
-# See more details at https://staticman.net/
-staticman:
-  repository : "vincenttam/beautiful-jekyll" # GitHub username/repository eg. "daattali/beautiful-jekyll"
-  branch     : "gh-pages" # If you're not using `master` branch, then you also need to update the `branch` parameter in `staticman.yml`
-  endpoint   : # (optional) URL of your own deployment, with a trailing slash eg. https://<your-api>/v3/entry/github/ (will fallback to a public GitLab instance)
-  reCaptcha:
-    siteKey  : # Use your own site key, you need to apply for one on Google
-    secret   : # ENCRYPT your password by going to https://staticman3.herokuapp.com/v3/encrypt/<your-site-secret>
-=======
 # To use Staticman comments, uncomment the following section. You may leave the reCaptcha
 # section commented if you aren't using reCaptcha for spam protection. 
 # Using Staticman requires advanced knowledge, please consult 
@@ -193,13 +178,12 @@
 # instructions. For any support with staticman please direct questions to staticman and 
 # not to BeautifulJekyll.
 #staticman:
-#  repository : # GitHub username/repository eg. "daattali/beautiful-jekyll"
-#  branch     : master # If you're not using `master` branch, then you also need to update the `branch` parameter in `staticman.yml`
-#  endpoint   : # URL of your deployment, with a trailing slash eg. "https://<your-api>/v3/entry/github/"
+#  repository : vincenttam/beautiful-jekyll  GitHub username/repository eg. "daattali/beautiful-jekyll"
+#  branch     : gh-pages # If you're not using `master` branch, then you also need to update the `branch` parameter in `staticman.yml`
+#  endpoint   : https://secretman3.herokuapp.com/ # URL of your deployment, with a trailing slash eg. "https://<your-api>/v3/entry/github/"
 #  reCaptcha:   # (optional, set these parameters in `staticman.yml` as well) 
 #    siteKey  : # You need to apply for a site key on Google
 #    secret   : # Encrypt your password by going to https://<your-own-api>/v3/encrypt/<your-site-secret>
->>>>>>> a0cf83da
 
 # --- Misc --- #
 
